[package]
name = "bevy_winit"
version = "0.13.2"
edition = "2021"
description = "A winit window and input backend for Bevy Engine"
homepage = "https://bevyengine.org"
repository = "https://github.com/bevyengine/bevy"
license = "MIT OR Apache-2.0"
keywords = ["bevy"]

[features]
trace = []
wayland = ["winit/wayland", "winit/wayland-csd-adwaita"]
x11 = ["winit/x11"]
accesskit_unix = ["accesskit_winit/accesskit_unix", "accesskit_winit/async-io"]

[dependencies]
# bevy
<<<<<<< HEAD
bevy_a11y = { path = "../bevy_a11y", version = "0.13.0" }
bevy_app = { path = "../bevy_app", version = "0.13.0" }
bevy_derive = { path = "../bevy_derive", version = "0.13.0" }
bevy_ecs = { path = "../bevy_ecs", version = "0.13.0" }
bevy_hierarchy = { path = "../bevy_hierarchy", version = "0.13.0" }
bevy_input = { path = "../bevy_input", version = "0.13.0" }
bevy_log = { path = "../bevy_log", version = "0.13.0" }
bevy_math = { path = "../bevy_math", version = "0.13.0" }
bevy_window = { path = "../bevy_window", version = "0.13.0" }
bevy_utils = { path = "../bevy_utils", version = "0.13.0" }
bevy_tasks = { path = "../bevy_tasks", version = "0.13.0" }
cfg-if = "1.0"
=======
bevy_a11y = { path = "../bevy_a11y", version = "0.13.2" }
bevy_app = { path = "../bevy_app", version = "0.13.2" }
bevy_derive = { path = "../bevy_derive", version = "0.13.2" }
bevy_ecs = { path = "../bevy_ecs", version = "0.13.2" }
bevy_hierarchy = { path = "../bevy_hierarchy", version = "0.13.2" }
bevy_input = { path = "../bevy_input", version = "0.13.2" }
bevy_math = { path = "../bevy_math", version = "0.13.2" }
bevy_window = { path = "../bevy_window", version = "0.13.2" }
bevy_utils = { path = "../bevy_utils", version = "0.13.2" }
bevy_tasks = { path = "../bevy_tasks", version = "0.13.2" }

>>>>>>> aa80e2d6
# other
# feature rwh_06 refers to window_raw_handle@v0.6
winit = { version = "0.29", default-features = false, features = ["rwh_06"] }
accesskit_winit = { version = "0.17", default-features = false, features = [
  "rwh_06",
] }
approx = { version = "0.5", default-features = false }
raw-window-handle = "0.6"

[target.'cfg(target_os = "android")'.dependencies]
winit = { version = "0.29", default-features = false, features = [
  "android-native-activity",
  "rwh_06",
] }

[target.'cfg(target_arch = "wasm32")'.dependencies]
wasm-bindgen = { version = "0.2" }
web-sys = "0.3"

crossbeam-channel = "0.5"

[package.metadata.docs.rs]
features = ["x11"]

[lints]
workspace = true<|MERGE_RESOLUTION|>--- conflicted
+++ resolved
@@ -15,33 +15,19 @@
 accesskit_unix = ["accesskit_winit/accesskit_unix", "accesskit_winit/async-io"]
 
 [dependencies]
-# bevy
-<<<<<<< HEAD
-bevy_a11y = { path = "../bevy_a11y", version = "0.13.0" }
-bevy_app = { path = "../bevy_app", version = "0.13.0" }
-bevy_derive = { path = "../bevy_derive", version = "0.13.0" }
-bevy_ecs = { path = "../bevy_ecs", version = "0.13.0" }
-bevy_hierarchy = { path = "../bevy_hierarchy", version = "0.13.0" }
-bevy_input = { path = "../bevy_input", version = "0.13.0" }
-bevy_log = { path = "../bevy_log", version = "0.13.0" }
-bevy_math = { path = "../bevy_math", version = "0.13.0" }
-bevy_window = { path = "../bevy_window", version = "0.13.0" }
-bevy_utils = { path = "../bevy_utils", version = "0.13.0" }
-bevy_tasks = { path = "../bevy_tasks", version = "0.13.0" }
-cfg-if = "1.0"
-=======
 bevy_a11y = { path = "../bevy_a11y", version = "0.13.2" }
 bevy_app = { path = "../bevy_app", version = "0.13.2" }
 bevy_derive = { path = "../bevy_derive", version = "0.13.2" }
 bevy_ecs = { path = "../bevy_ecs", version = "0.13.2" }
 bevy_hierarchy = { path = "../bevy_hierarchy", version = "0.13.2" }
 bevy_input = { path = "../bevy_input", version = "0.13.2" }
+bevy_log = { path = "../bevy_log", version = "0.13.2" }
 bevy_math = { path = "../bevy_math", version = "0.13.2" }
 bevy_window = { path = "../bevy_window", version = "0.13.2" }
 bevy_utils = { path = "../bevy_utils", version = "0.13.2" }
 bevy_tasks = { path = "../bevy_tasks", version = "0.13.2" }
+cfg-if = "1.0"
 
->>>>>>> aa80e2d6
 # other
 # feature rwh_06 refers to window_raw_handle@v0.6
 winit = { version = "0.29", default-features = false, features = ["rwh_06"] }
