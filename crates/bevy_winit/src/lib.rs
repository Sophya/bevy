--- conflicted
+++ resolved
@@ -354,39 +354,27 @@
         runner_state.redraw_requested = true;
     }
 
-<<<<<<< HEAD
-    if let Some(app_exit_events) = app.world.get_resource::<Events<AppExit>>() {
+    if let Some(app_exit_events) = app.world().get_resource::<Events<AppExit>>() {
         if app_exit_event_reader.read(app_exit_events).last().is_some() {
             event_loop.exit();
             return;
-=======
-        if let Some(app_exit_events) = app.world().get_resource::<Events<AppExit>>() {
-            if app_exit_event_reader.read(app_exit_events).last().is_some() {
-                event_loop.exit();
-                return;
-            }
->>>>>>> 017ffc5a
         }
     }
 
     // create any new windows
     // (even if app did not update, some may have been created by plugin setup)
-    create_windows(event_loop, create_window.get_mut(&mut app.world));
-    create_window.apply(&mut app.world);
+    create_windows(event_loop, create_window.get_mut(app.world_mut()));
+    create_window.apply(app.world_mut());
 
     match event {
         Event::AboutToWait => {
-<<<<<<< HEAD
-            if let Some(app_redraw_events) = app.world.get_resource::<Events<RequestRedraw>>() {
+            if let Some(app_redraw_events) = app.world().get_resource::<Events<RequestRedraw>>() {
                 if redraw_event_reader.read(app_redraw_events).last().is_some() {
                     runner_state.redraw_requested = true;
                 }
             }
 
-            let (config, windows) = focused_windows_state.get(&app.world);
-=======
             let (config, windows) = focused_windows_state.get(app.world());
->>>>>>> 017ffc5a
             let focused = windows.iter().any(|window| window.focused);
             let next_update_mode = config.update_mode(focused);
 
@@ -464,7 +452,7 @@
                             mut adapters,
                             mut handlers,
                             accessibility_requested,
-                        ) = create_window.get_mut(&mut app.world);
+                        ) = create_window.get_mut(app.world_mut());
 
                         let winit_window = winit_windows.create_window(
                             event_loop,
@@ -486,15 +474,9 @@
             }
 
             if should_update {
-<<<<<<< HEAD
                 if runner_state.redraw_requested && runner_state.active != ActiveState::Suspended {
                     let (_, winit_windows, _, _) =
-                        event_writer_system_state.get_mut(&mut app.world);
-=======
-                let visible = windows.iter().any(|window| window.visible);
-                let (_, winit_windows, _, _) = event_writer_system_state.get_mut(app.world_mut());
-                if visible && runner_state.active != ActiveState::WillSuspend {
->>>>>>> 017ffc5a
+                        event_writer_system_state.get_mut(app.world_mut());
                     for window in winit_windows.windows.values() {
                         window.request_redraw();
                     }
@@ -517,7 +499,7 @@
                             all(target_os = "linux", any(feature = "x11", feature = "wayland"))
                         )))]
                         {
-                            let (_, windows) = focused_windows_state.get(&app.world);
+                            let (_, windows) = focused_windows_state.get(app.world());
                             let visible = windows.iter().any(|window| window.visible);
 
                             match event_loop.control_flow() {
@@ -787,64 +769,11 @@
             runner_state.active = ActiveState::WillSuspend;
         }
         Event::Resumed => {
-<<<<<<< HEAD
-=======
-            #[cfg(any(target_os = "android", target_os = "ios", target_os = "macos"))]
-            {
-                if runner_state.active == ActiveState::NotYetStarted {
-                    create_windows(event_loop, create_window.get_mut(app.world_mut()));
-                    create_window.apply(app.world_mut());
-                }
-            }
-
->>>>>>> 017ffc5a
             match runner_state.active {
                 ActiveState::NotYetStarted => winit_events.send(ApplicationLifetime::Started),
                 _ => winit_events.send(ApplicationLifetime::Resumed),
             }
-<<<<<<< HEAD
             runner_state.active = ActiveState::WillResume;
-=======
-            runner_state.active = ActiveState::Active;
-            runner_state.redraw_requested = true;
-            #[cfg(target_os = "android")]
-            {
-                // Get windows that are cached but without raw handles. Those window were already created, but got their
-                // handle wrapper removed when the app was suspended.
-                let mut query = app
-                        .world_mut()
-                        .query_filtered::<(Entity, &Window), (With<CachedWindow>, Without<bevy_window::RawHandleWrapper>)>();
-                if let Ok((entity, window)) = query.get_single(app.world()) {
-                    use raw_window_handle::{HasDisplayHandle, HasWindowHandle};
-                    let window = window.clone();
-
-                    let (
-                        ..,
-                        mut winit_windows,
-                        mut adapters,
-                        mut handlers,
-                        accessibility_requested,
-                    ) = create_window.get_mut(app.world_mut());
-
-                    let winit_window = winit_windows.create_window(
-                        event_loop,
-                        entity,
-                        &window,
-                        &mut adapters,
-                        &mut handlers,
-                        &accessibility_requested,
-                    );
-
-                    let wrapper = RawHandleWrapper {
-                        window_handle: winit_window.window_handle().unwrap().as_raw(),
-                        display_handle: winit_window.display_handle().unwrap().as_raw(),
-                    };
-
-                    app.world_mut().entity_mut(entity).insert(wrapper);
-                }
-                event_loop.set_control_flow(ControlFlow::Wait);
-            }
->>>>>>> 017ffc5a
         }
         Event::UserEvent(RequestRedraw) => {
             runner_state.redraw_requested = true;
@@ -872,72 +801,9 @@
 
     forward_winit_events(winit_events, app);
 
-<<<<<<< HEAD
-=======
-    if runner_state.active == ActiveState::WillSuspend {
-        runner_state.active = ActiveState::Suspended;
-        #[cfg(target_os = "android")]
-        {
-            // Remove the `RawHandleWrapper` from the primary window.
-            // This will trigger the surface destruction.
-            let mut query = app
-                .world_mut()
-                .query_filtered::<Entity, With<PrimaryWindow>>();
-            let entity = query.single(app.world());
-            app.world_mut()
-                .entity_mut(entity)
-                .remove::<RawHandleWrapper>();
-            event_loop.set_control_flow(ControlFlow::Wait);
-        }
-    }
-
->>>>>>> 017ffc5a
     if app.plugins_state() == PluginsState::Cleaned {
         app.update();
-<<<<<<< HEAD
-    }
-=======
-
-        // decide when to run the next update
-        let (config, windows) = focused_windows_state.get(app.world());
-        let focused = windows.iter().any(|window| window.focused);
-        match config.update_mode(focused) {
-            UpdateMode::Continuous => {
-                runner_state.redraw_requested = true;
-                event_loop.set_control_flow(ControlFlow::Wait);
-            }
-            UpdateMode::Reactive { wait } | UpdateMode::ReactiveLowPower { wait } => {
-                // TODO(bug): this is unexpected behavior.
-                // When Reactive, user expects bevy to actually wait that amount of time,
-                // and not potentially infinitely depending on platform specifics (which this does)
-                // Need to verify the platform specifics (whether this can occur in
-                // rare-but-possible cases) and replace this with a panic or a log warn!
-                if let Some(next) = runner_state.last_update.checked_add(*wait) {
-                    event_loop.set_control_flow(ControlFlow::WaitUntil(next));
-                } else {
-                    event_loop.set_control_flow(ControlFlow::Wait);
-                }
-            }
-        }
-
-        if let Some(app_redraw_events) = app.world().get_resource::<Events<RequestRedraw>>() {
-            if redraw_event_reader.read(app_redraw_events).last().is_some() {
-                runner_state.redraw_requested = true;
-            }
-        }
-
-        if let Some(app_exit_events) = app.world().get_resource::<Events<AppExit>>() {
-            if app_exit_event_reader.read(app_exit_events).last().is_some() {
-                event_loop.exit();
-            }
-        }
-    }
-
-    // create any new windows
-    // (even if app did not update, some may have been created by plugin setup)
-    create_windows(event_loop, create_window.get_mut(app.world_mut()));
-    create_window.apply(app.world_mut());
->>>>>>> 017ffc5a
+    }
 }
 
 fn react_to_resize(
