--- conflicted
+++ resolved
@@ -185,7 +185,7 @@
 /// [`UpdateMode`].
 struct WinitAppRunnerState {
     /// Current activity state of the app.
-    activity_state: ActivityState,
+    activity_state: UpdateState,
     /// Current update mode of the app.
     update_mode: UpdateMode,
     /// Is `true` if a new [`WindowEvent`] has been received since the last update.
@@ -210,7 +210,7 @@
 impl Default for WinitAppRunnerState {
     fn default() -> Self {
         Self {
-            activity_state: ActivityState::NotYetStarted,
+            activity_state: UpdateState::NotYetStarted,
             update_mode: UpdateMode::Continuous,
             window_event_received: false,
             device_event_received: false,
@@ -223,7 +223,7 @@
 }
 
 #[derive(PartialEq, Eq, Debug)]
-enum ActivityState {
+enum UpdateState {
     NotYetStarted,
     Active,
     Suspended,
@@ -231,7 +231,7 @@
     WillResume,
 }
 
-impl ActivityState {
+impl UpdateState {
     #[inline]
     fn is_active(&self) -> bool {
         match self {
@@ -389,8 +389,8 @@
                 should_update = true;
             }
 
-            if runner_state.activity_state == ActivityState::WillSuspend {
-                runner_state.activity_state = ActivityState::Suspended;
+            if runner_state.activity_state == UpdateState::WillSuspend {
+                runner_state.activity_state = UpdateState::Suspended;
                 // Trigger one last update to enter the suspended state
                 should_update = true;
 
@@ -408,8 +408,8 @@
                 }
             }
 
-            if runner_state.activity_state == ActivityState::WillResume {
-                runner_state.activity_state = ActivityState::Active;
+            if runner_state.activity_state == UpdateState::WillResume {
+                runner_state.activity_state = UpdateState::Active;
                 // Trigger the update to enter the active state
                 should_update = true;
                 // Trigger the next redraw ro refresh the screen immediately
@@ -423,7 +423,6 @@
                         .world_mut()
                         .query_filtered::<(Entity, &Window), (With<CachedWindow>, Without<bevy_window::RawHandleWrapper>)>();
                     if let Ok((entity, window)) = query.get_single(&app.world()) {
-                        use raw_window_handle::{HasDisplayHandle, HasWindowHandle};
                         let window = window.clone();
 
                         let (
@@ -443,10 +442,7 @@
                             &accessibility_requested,
                         );
 
-                        let wrapper = RawHandleWrapper {
-                            window_handle: winit_window.window_handle().unwrap().as_raw(),
-                            display_handle: winit_window.display_handle().unwrap().as_raw(),
-                        };
+                        let wrapper = RawHandleWrapper::new(winit_window);
 
                         app.world_mut().entity_mut(entity).insert(wrapper);
                     }
@@ -519,7 +515,7 @@
             }
 
             if runner_state.redraw_requested
-                && runner_state.activity_state != ActivityState::Suspended
+                && runner_state.activity_state != UpdateState::Suspended
             {
                 let winit_windows = app.world().non_send_resource::<WinitWindows>();
                 for window in winit_windows.windows.values() {
@@ -767,52 +763,14 @@
             winit_events.send(ApplicationLifetime::Suspended);
             // Mark the state as `WillSuspend`. This will let the schedule run one last time
             // before actually suspending to let the application react
-            runner_state.activity_state = ActivityState::WillSuspend;
+            runner_state.activity_state = UpdateState::WillSuspend;
         }
         Event::Resumed => {
             match runner_state.activity_state {
-                ActivityState::NotYetStarted => winit_events.send(ApplicationLifetime::Started),
+                UpdateState::NotYetStarted => winit_events.send(ApplicationLifetime::Started),
                 _ => winit_events.send(ApplicationLifetime::Resumed),
             }
-<<<<<<< HEAD
-            runner_state.activity_state = ActivityState::WillResume;
-=======
-            runner_state.active = ActiveState::Active;
-            runner_state.redraw_requested = true;
-            #[cfg(target_os = "android")]
-            {
-                // Get windows that are cached but without raw handles. Those window were already created, but got their
-                // handle wrapper removed when the app was suspended.
-                let mut query = app
-                        .world_mut()
-                        .query_filtered::<(Entity, &Window), (With<CachedWindow>, Without<bevy_window::RawHandleWrapper>)>();
-                if let Ok((entity, window)) = query.get_single(app.world()) {
-                    let window = window.clone();
-
-                    let (
-                        ..,
-                        mut winit_windows,
-                        mut adapters,
-                        mut handlers,
-                        accessibility_requested,
-                    ) = create_window.get_mut(app.world_mut());
-
-                    let winit_window = winit_windows.create_window(
-                        event_loop,
-                        entity,
-                        &window,
-                        &mut adapters,
-                        &mut handlers,
-                        &accessibility_requested,
-                    );
-
-                    let wrapper = RawHandleWrapper::new(winit_window).unwrap();
-
-                    app.world_mut().entity_mut(entity).insert(wrapper);
-                }
-                event_loop.set_control_flow(ControlFlow::Wait);
-            }
->>>>>>> abddbf2d
+            runner_state.activity_state = UpdateState::WillResume;
         }
         Event::UserEvent(RequestRedraw) => {
             runner_state.redraw_requested = true;
