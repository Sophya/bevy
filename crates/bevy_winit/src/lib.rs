//! `bevy_winit` provides utilities to handle window creation and the eventloop through [`winit`]
//!
//! Most commonly, the [`WinitPlugin`] is used as part of
//! [`DefaultPlugins`](https://docs.rs/bevy/latest/bevy/struct.DefaultPlugins.html).
//! The app's [runner](bevy_app::App::runner) is set by `WinitPlugin` and handles the `winit` [`EventLoop`].
//! See `winit_runner` for details.

pub mod accessibility;
mod converters;
mod system;
mod winit_config;
mod winit_windows;

use approx::relative_eq;
use bevy_a11y::AccessibilityRequested;
use bevy_utils::Instant;
pub use system::create_windows;
use system::{changed_windows, despawn_windows, CachedWindow};
use winit::dpi::{LogicalSize, PhysicalSize};
pub use winit_config::*;
pub use winit_windows::*;

use bevy_app::{App, AppExit, Last, Plugin, PluginsState};
use bevy_ecs::event::{Events, ManualEventReader};
use bevy_ecs::prelude::*;
use bevy_ecs::system::SystemState;
use bevy_input::{
    mouse::{MouseButtonInput, MouseMotion, MouseScrollUnit, MouseWheel},
    touchpad::{TouchpadMagnify, TouchpadRotate},
};
use bevy_math::{ivec2, DVec2, Vec2};
#[cfg(not(target_arch = "wasm32"))]
use bevy_tasks::tick_global_task_pools_on_main_thread;
use bevy_utils::tracing::{error, trace, warn};
use bevy_window::{
    exit_on_all_closed, ApplicationLifetime, CursorEntered, CursorLeft, CursorMoved,
    FileDragAndDrop, Ime, ReceivedCharacter, RequestRedraw, Window,
    WindowBackendScaleFactorChanged, WindowCloseRequested, WindowCreated, WindowDestroyed,
    WindowFocused, WindowMoved, WindowOccluded, WindowResized, WindowScaleFactorChanged,
    WindowThemeChanged,
};
#[cfg(target_os = "android")]
use bevy_window::{PrimaryWindow, RawHandleWrapper};

#[cfg(target_os = "android")]
pub use winit::platform::android::activity as android_activity;

use winit::event::StartCause;
use winit::{
    event::{self, DeviceEvent, Event, WindowEvent},
    event_loop::{ControlFlow, EventLoop, EventLoopBuilder, EventLoopWindowTarget},
};

use crate::accessibility::{AccessKitAdapters, AccessKitPlugin, WinitActionHandlers};

use crate::converters::convert_winit_theme;

/// [`AndroidApp`] provides an interface to query the application state as well as monitor events
/// (for example lifecycle and input events).
#[cfg(target_os = "android")]
pub static ANDROID_APP: std::sync::OnceLock<android_activity::AndroidApp> =
    std::sync::OnceLock::new();

/// A [`Plugin`] that uses `winit` to create and manage windows, and receive window and input
/// events.
///
/// This plugin will add systems and resources that sync with the `winit` backend and also
/// replace the existing [`App`] runner with one that constructs an [event loop](EventLoop) to
/// receive window and input events from the OS.
#[derive(Default)]
pub struct WinitPlugin {
    /// Allows the window (and the event loop) to be created on any thread
    /// instead of only the main thread.
    ///
    /// See [`EventLoopBuilder::build`] for more information on this.
    ///
    /// # Supported platforms
    ///
    /// Only works on Linux (X11/Wayland) and Windows.
    /// This field is ignored on other platforms.
    pub run_on_any_thread: bool,
}

impl Plugin for WinitPlugin {
    fn build(&self, app: &mut App) {
        let mut event_loop_builder = EventLoopBuilder::<UserEvent>::with_user_event();

        // linux check is needed because x11 might be enabled on other platforms.
        #[cfg(all(target_os = "linux", feature = "x11"))]
        {
            use winit::platform::x11::EventLoopBuilderExtX11;

            // This allows a Bevy app to be started and ran outside of the main thread.
            // A use case for this is to allow external applications to spawn a thread
            // which runs a Bevy app without requiring the Bevy app to need to reside on
            // the main thread, which can be problematic.
            event_loop_builder.with_any_thread(self.run_on_any_thread);
        }

        // linux check is needed because wayland might be enabled on other platforms.
        #[cfg(all(target_os = "linux", feature = "wayland"))]
        {
            use winit::platform::wayland::EventLoopBuilderExtWayland;
            event_loop_builder.with_any_thread(self.run_on_any_thread);
        }

        #[cfg(target_os = "windows")]
        {
            use winit::platform::windows::EventLoopBuilderExtWindows;
            event_loop_builder.with_any_thread(self.run_on_any_thread);
        }

        #[cfg(target_os = "android")]
        {
            use winit::platform::android::EventLoopBuilderExtAndroid;
            let msg = "Bevy must be setup with the #[bevy_main] macro on Android";
            event_loop_builder.with_android_app(ANDROID_APP.get().expect(msg).clone());
        }

        app.init_non_send_resource::<WinitWindows>()
            .init_resource::<WinitSettings>()
            .set_runner(winit_runner)
            .add_systems(
                Last,
                (
                    // `exit_on_all_closed` only checks if windows exist but doesn't access data,
                    // so we don't need to care about its ordering relative to `changed_windows`
                    changed_windows.ambiguous_with(exit_on_all_closed),
                    despawn_windows,
                )
                    .chain(),
            );

        app.add_plugins(AccessKitPlugin);

        let event_loop = event_loop_builder
            .build()
            .expect("Failed to build event loop");

        // iOS, macOS, and Android don't like it if you create windows before the event loop is
        // initialized.
        //
        // See:
        // - https://github.com/rust-windowing/winit/blob/master/README.md#macos
        // - https://github.com/rust-windowing/winit/blob/master/README.md#ios
        #[cfg(not(any(target_os = "android", target_os = "ios", target_os = "macos")))]
        {
            // Otherwise, we want to create a window before `bevy_render` initializes the renderer
            // so that we have a surface to use as a hint. This improves compatibility with `wgpu`
            // backends, especially WASM/WebGL2.
            let mut create_window = SystemState::<CreateWindowParams>::from_world(&mut app.world);
            create_windows(&event_loop, create_window.get_mut(&mut app.world));
            create_window.apply(&mut app.world);
        }

        // `winit`'s windows are bound to the event loop that created them, so the event loop must
        // be inserted as a resource here to pass it onto the runner.
        app.insert_non_send_resource(event_loop);
    }
}

trait AppSendEvent {
    fn send_event<E: bevy_ecs::event::Event>(&mut self, event: E);
}
impl AppSendEvent for App {
    fn send_event<E: bevy_ecs::event::Event>(&mut self, event: E) {
        self.world.send_event(event);
    }
}

/// Persistent state that is used to run the [`App`] according to the current
/// [`UpdateMode`].
struct WinitAppRunnerState {
    /// Current active state of the app.
    active: ActiveState,
    /// Current update mode of the app.
    update_mode: UpdateMode,
    /// Is `true` if a new [`WindowEvent`] has been received since the last update.
    window_event_received: bool,
    /// Is `true` if a new [`DeviceEvent`] has been received since the last update.
    device_event_received: bool,
    /// Is `true` if the app has requested a redraw since the last update.
    redraw_requested: bool,
    /// Is `true` if enough time has elapsed since `last_update` to run another update.
    wait_elapsed: bool,
    /// The time the last update started.
    last_update: Instant,
    /// Number of "forced" updates to trigger on application start
    startup_forced_updates: u32,
}

impl WinitAppRunnerState {
    fn reset_on_update(&mut self) {
        self.redraw_requested = false;
        self.window_event_received = false;
        self.device_event_received = false;
    }
}

impl Default for WinitAppRunnerState {
    fn default() -> Self {
        Self {
            active: ActiveState::NotYetStarted,
            update_mode: UpdateMode::Continuous,
            window_event_received: false,
            device_event_received: false,
            redraw_requested: false,
            wait_elapsed: false,
            last_update: Instant::now(),
            // 3 seems to be enough, 5 is a safe margin
            startup_forced_updates: 5,
        }
    }
}

<<<<<<< HEAD
#[derive(PartialEq, Eq, Debug)]
enum ActiveState {
    NotYetStarted,
    Active,
    Suspended,
    WillSuspend,
    WillResume,
}

impl ActiveState {
    #[inline]
    fn should_run(&self) -> bool {
        match self {
            Self::NotYetStarted | Self::Suspended => false,
            Self::Active | Self::WillSuspend | Self::WillResume => true,
        }
    }
}

type CreateWindowParams<'w, 's, F = ()> = (
=======
/// The parameters of the [`create_windows`] system.
pub type CreateWindowParams<'w, 's, F = ()> = (
>>>>>>> aa80e2d6
    Commands<'w, 's>,
    Query<'w, 's, (Entity, &'static mut Window), F>,
    EventWriter<'w, WindowCreated>,
    NonSendMut<'w, WinitWindows>,
    NonSendMut<'w, AccessKitAdapters>,
    ResMut<'w, WinitActionHandlers>,
    Res<'w, AccessibilityRequested>,
);

/// The [`winit::event_loop::EventLoopProxy`] with the specific [`winit::event::Event::UserEvent`] used in the [`winit_runner`].
///
/// The `EventLoopProxy` can be used to request a redraw from outside bevy.
///
/// Use `NonSend<EventLoopProxy>` to receive this resource.
pub type EventLoopProxy = winit::event_loop::EventLoopProxy<UserEvent>;

type UserEvent = RequestRedraw;

/// The default [`App::runner`] for the [`WinitPlugin`] plugin.
///
/// Overriding the app's [runner](bevy_app::App::runner) while using `WinitPlugin` will bypass the
/// `EventLoop`.
pub fn winit_runner(mut app: App) {
    if app.plugins_state() == PluginsState::Ready {
        app.finish();
        app.cleanup();
    }

    let event_loop = app
        .world
        .remove_non_send_resource::<EventLoop<UserEvent>>()
        .unwrap();

    app.world
        .insert_non_send_resource(event_loop.create_proxy());

    let mut runner_state = WinitAppRunnerState::default();

    // prepare structures to access data in the world
    let mut app_exit_event_reader = ManualEventReader::<AppExit>::default();
    let mut redraw_event_reader = ManualEventReader::<RequestRedraw>::default();

    let mut focused_windows_state: SystemState<(Res<WinitSettings>, Query<(Entity, &Window)>)> =
        SystemState::new(&mut app.world);

    let mut event_writer_system_state: SystemState<(
        EventWriter<WindowResized>,
        NonSend<WinitWindows>,
        Query<(&mut Window, &mut CachedWindow)>,
        NonSend<AccessKitAdapters>,
    )> = SystemState::new(&mut app.world);

    let mut create_window =
        SystemState::<CreateWindowParams<Added<Window>>>::from_world(&mut app.world);
    // set up the event loop
    let event_handler = move |event, event_loop: &EventLoopWindowTarget<UserEvent>| {
        handle_winit_event(
            &mut app,
            &mut app_exit_event_reader,
            &mut runner_state,
            &mut create_window,
            &mut event_writer_system_state,
            &mut focused_windows_state,
            &mut redraw_event_reader,
            event,
            event_loop,
        );
    };

    trace!("starting winit event loop");
    // TODO(clean): the winit docs mention using `spawn` instead of `run` on WASM.
    if let Err(err) = event_loop.run(event_handler) {
        error!("winit event loop returned an error: {err}");
    }
}

#[allow(clippy::too_many_arguments /* TODO: probs can reduce # of args */)]
fn handle_winit_event(
    app: &mut App,
    app_exit_event_reader: &mut ManualEventReader<AppExit>,
    runner_state: &mut WinitAppRunnerState,
    create_window: &mut SystemState<CreateWindowParams<Added<Window>>>,
    event_writer_system_state: &mut SystemState<(
        EventWriter<WindowResized>,
        NonSend<WinitWindows>,
        Query<(&mut Window, &mut CachedWindow)>,
        NonSend<AccessKitAdapters>,
    )>,
    focused_windows_state: &mut SystemState<(Res<WinitSettings>, Query<(Entity, &Window)>)>,
    redraw_event_reader: &mut ManualEventReader<RequestRedraw>,
    event: Event<UserEvent>,
    event_loop: &EventLoopWindowTarget<UserEvent>,
) {
    #[cfg(feature = "trace")]
    let _span = bevy_utils::tracing::info_span!("winit event_handler").entered();

    if app.plugins_state() != PluginsState::Cleaned {
        if app.plugins_state() != PluginsState::Ready {
            #[cfg(not(target_arch = "wasm32"))]
            tick_global_task_pools_on_main_thread();
        } else {
            app.finish();
            app.cleanup();
        }
        runner_state.redraw_requested = true;
    }

    if let Some(app_exit_events) = app.world.get_resource::<Events<AppExit>>() {
        if app_exit_event_reader.read(app_exit_events).last().is_some() {
            event_loop.exit();
            return;
        }
    }

    // create any new windows
    // (even if app did not update, some may have been created by plugin setup)
    create_windows(event_loop, create_window.get_mut(&mut app.world));
    create_window.apply(&mut app.world);

    #[cfg(target_arch = "wasm32")]
    {
        use bevy_window::WindowGlContextLost;
        use wasm_bindgen::JsCast;
        use winit::platform::web::WindowExtWebSys;

        fn get_gl_context(
            window: &winit::window::Window,
        ) -> Option<web_sys::WebGl2RenderingContext> {
            if let Some(canvas) = window.canvas() {
                let context = canvas.get_context("webgl2").ok()??;

                Some(context.dyn_into::<web_sys::WebGl2RenderingContext>().ok()?)
            } else {
                None
            }
        }

        fn has_gl_context(window: &winit::window::Window) -> bool {
            get_gl_context(window).map_or(false, |ctx| !ctx.is_context_lost())
        }

        let (_, windows) = focused_windows_state.get(&app.world);

        if let Some((entity, _)) = windows.iter().next() {
            let winit_windows = app.world.non_send_resource::<WinitWindows>();
            let window = winit_windows.get_window(entity).expect("Window must exist");

            if !has_gl_context(&window) {
                app.world.send_event(WindowGlContextLost { window: entity });

                // Pauses sub-apps to stop WGPU from crashing when there's no OpenGL context.
                // Ensures that the rest of the systems in the main app keep running (i.e. physics).
                app.pause_sub_apps();
            } else {
                app.resume_sub_apps();
            }
        }
    }

    match event {
        Event::AboutToWait => {
            if let Some(app_redraw_events) = app.world.get_resource::<Events<RequestRedraw>>() {
                if redraw_event_reader.read(app_redraw_events).last().is_some() {
                    runner_state.redraw_requested = true;
                }
            }

            let (config, windows) = focused_windows_state.get(&app.world);
            let focused = windows.iter().any(|(_, window)| window.focused);
            let next_update_mode = config.update_mode(focused);

            // Trigger next redraw if we're changing the update mode
            if next_update_mode != runner_state.update_mode {
                runner_state.redraw_requested = true;
                runner_state.update_mode = next_update_mode;
            }

            // Trigger next redraw if mode is continuous
            if next_update_mode == UpdateMode::Continuous {
                runner_state.redraw_requested = true;
            }

            let mut should_update = match next_update_mode {
                UpdateMode::Continuous => {
                    runner_state.redraw_requested
                        || runner_state.window_event_received
                        || runner_state.device_event_received
                }
                UpdateMode::Reactive { react_to_window_events, react_to_device_events, .. } => {
                    runner_state.wait_elapsed
                        || runner_state.redraw_requested
                        || (runner_state.window_event_received && react_to_window_events)
                        || (runner_state.device_event_received && react_to_device_events)
                }
            };

            // Ensure that an update is triggered on the first iterations for app initialization
            if runner_state.startup_forced_updates > 0 {
                runner_state.startup_forced_updates -= 1;
                should_update = true;
            }

            // Trigger one last update to enter the suspended state
            if runner_state.active == ActiveState::WillSuspend {
                runner_state.active = ActiveState::Suspended;
                should_update = true;

                #[cfg(target_os = "android")]
                {
                    // Remove the `RawHandleWrapper` from the primary window.
                    // This will trigger the surface destruction.
                    let mut query = app.world.query_filtered::<Entity, With<PrimaryWindow>>();
                    let entity = query.single(&app.world);
                    app.world.entity_mut(entity).remove::<RawHandleWrapper>();
                }
            }

            // Trigger one last update to enter the active state
            if runner_state.active == ActiveState::WillResume {
                runner_state.active = ActiveState::Active;
                should_update = true;
                runner_state.redraw_requested = true;

                #[cfg(target_os = "android")]
                {
                    // Get windows that are cached but without raw handles. Those window were already created, but got their
                    // handle wrapper removed when the app was suspended.
                    let mut query = app
                        .world
                        .query_filtered::<(Entity, &Window), (With<CachedWindow>, Without<bevy_window::RawHandleWrapper>)>();
                    if let Ok((entity, window)) = query.get_single(&app.world) {
                        use raw_window_handle::{HasDisplayHandle, HasWindowHandle};
                        let window = window.clone();

                        let (
                            ..,
                            mut winit_windows,
                            mut adapters,
                            mut handlers,
                            accessibility_requested,
                        ) = create_window.get_mut(&mut app.world);

                        let winit_window = winit_windows.create_window(
                            event_loop,
                            entity,
                            &window,
                            &mut adapters,
                            &mut handlers,
                            &accessibility_requested,
                        );

                        let wrapper = RawHandleWrapper {
                            window_handle: winit_window.window_handle().unwrap().as_raw(),
                            display_handle: winit_window.display_handle().unwrap().as_raw(),
                        };

                        app.world.entity_mut(entity).insert(wrapper);
                    }
                }
            }

            if should_update {
                if runner_state.redraw_requested && runner_state.active != ActiveState::Suspended {
                    let (_, winit_windows, _, _) =
                        event_writer_system_state.get_mut(&mut app.world);
                    for window in winit_windows.windows.values() {
                        window.request_redraw();
                    }
                } else if runner_state.wait_elapsed {
                    // Not redrawing, but the timeout elapsed.
                    run_app_update_if_should(runner_state, app);
                }
            }

            match next_update_mode {
                UpdateMode::Continuous => {
                    // per winit's docs on [Window::is_visible](https://docs.rs/winit/latest/winit/window/struct.Window.html#method.is_visible),
                    // we cannot use the visibility to drive rendering on these platforms
                    // so we cannot discern whether to beneficially use `Poll` or not?
                    cfg_if::cfg_if! {
                        if #[cfg(not(any(
                            target_arch = "wasm32",
                            target_os = "android",
                            target_os = "ios",
                            all(target_os = "linux", any(feature = "x11", feature = "wayland"))
                        )))]
                        {
                            let (_, windows) = focused_windows_state.get(&app.world);
                            let visible = windows.iter().any(|(_, window)| window.visible);

                            match event_loop.control_flow() {
                                ControlFlow::Poll if visible => {
                                    event_loop.set_control_flow(ControlFlow::Wait)
                                }
                                ControlFlow::Wait if !visible => {
                                    event_loop.set_control_flow(ControlFlow::Poll)
                                }
                                _ => {}
                            }
                        }
                        else {
                            event_loop.set_control_flow(ControlFlow::Wait);
                        }
                    }
                }
                UpdateMode::Reactive { wait, .. } => {
                    if let Some(next) = runner_state.last_update.checked_add(wait) {
                        runner_state.last_update = Instant::now();

                        if let ControlFlow::WaitUntil(current) = event_loop.control_flow() {
                            if runner_state.wait_elapsed && current != next {
                                event_loop.set_control_flow(ControlFlow::WaitUntil(next));
                            }

                        } else {
                            event_loop.set_control_flow(ControlFlow::WaitUntil(next));
                        }
                    }
                }
            }
        }
        Event::NewEvents(cause) => {
            runner_state.wait_elapsed = match cause {
                StartCause::WaitCancelled {
                    requested_resume: Some(resume),
                    ..
                } => resume >= Instant::now(),
                _ => true,
            };
        }
        Event::WindowEvent {
            event, window_id, ..
        } => {
            let (mut window_resized, winit_windows, mut windows, access_kit_adapters) =
                event_writer_system_state.get_mut(&mut app.world);

            let Some(window) = winit_windows.get_window_entity(window_id) else {
                warn!("Skipped event {event:?} for unknown winit Window Id {window_id:?}");
                return;
            };

            let Ok((mut win, _)) = windows.get_mut(window) else {
                warn!("Window {window:?} is missing `Window` component, skipping event {event:?}");
                return;
            };

            // Allow AccessKit to respond to `WindowEvent`s before they reach
            // the engine.
            if let Some(adapter) = access_kit_adapters.get(&window) {
                if let Some(winit_window) = winit_windows.get_window(window) {
                    adapter.process_event(winit_window, &event);
                }
            }

            runner_state.window_event_received = true;

            match event {
                WindowEvent::Resized(size) => {
                    react_to_resize(&mut win, size, &mut window_resized, window);
                }
                WindowEvent::CloseRequested => app.send_event(WindowCloseRequested { window }),
                WindowEvent::KeyboardInput { ref event, .. } => {
                    if event.state.is_pressed() {
                        if let Some(char) = &event.text {
                            let char = char.clone();
                            app.send_event(ReceivedCharacter { window, char });
                        }
                    }
                    app.send_event(converters::convert_keyboard_input(event, window));
                }
                WindowEvent::CursorMoved { position, .. } => {
                    let physical_position = DVec2::new(position.x, position.y);

                    let last_position = win.physical_cursor_position();
                    let delta = last_position.map(|last_pos| {
                        (physical_position.as_vec2() - last_pos) / win.resolution.scale_factor()
                    });

                    win.set_physical_cursor_position(Some(physical_position));
                    let position =
                        (physical_position / win.resolution.scale_factor() as f64).as_vec2();
                    app.send_event(CursorMoved {
                        window,
                        position,
                        delta,
                    });
                }
                WindowEvent::CursorEntered { .. } => {
                    app.send_event(CursorEntered { window });
                }
                WindowEvent::CursorLeft { .. } => {
                    win.set_physical_cursor_position(None);
                    app.send_event(CursorLeft { window });
                }
                WindowEvent::MouseInput { state, button, .. } => {
                    app.send_event(MouseButtonInput {
                        button: converters::convert_mouse_button(button),
                        state: converters::convert_element_state(state),
                        window,
                    });
                }
                WindowEvent::TouchpadMagnify { delta, .. } => {
                    app.send_event(TouchpadMagnify(delta as f32));
                }
                WindowEvent::TouchpadRotate { delta, .. } => {
                    app.send_event(TouchpadRotate(delta));
                }
                WindowEvent::MouseWheel { delta, .. } => match delta {
                    event::MouseScrollDelta::LineDelta(x, y) => {
                        app.send_event(MouseWheel {
                            unit: MouseScrollUnit::Line,
                            x,
                            y,
                            window,
                        });
                    }
                    event::MouseScrollDelta::PixelDelta(p) => {
                        app.send_event(MouseWheel {
                            unit: MouseScrollUnit::Pixel,
                            x: p.x as f32,
                            y: p.y as f32,
                            window,
                        });
                    }
                },
                WindowEvent::Touch(touch) => {
                    let location = touch
                        .location
                        .to_logical(win.resolution.scale_factor() as f64);
                    app.send_event(converters::convert_touch_input(touch, location, window));
                }
                WindowEvent::ScaleFactorChanged {
                    scale_factor,
                    mut inner_size_writer,
                } => {
                    let prior_factor = win.resolution.scale_factor();
                    win.resolution.set_scale_factor(scale_factor as f32);
                    // Note: this may be different from new_scale_factor if
                    // `scale_factor_override` is set to Some(thing)
                    let new_factor = win.resolution.scale_factor();

                    let mut new_inner_size =
                        PhysicalSize::new(win.physical_width(), win.physical_height());
                    let scale_factor_override = win.resolution.scale_factor_override();
                    if let Some(forced_factor) = scale_factor_override {
                        // This window is overriding the OS-suggested DPI, so its physical size
                        // should be set based on the overriding value. Its logical size already
                        // incorporates any resize constraints.
                        let maybe_new_inner_size = LogicalSize::new(win.width(), win.height())
                            .to_physical::<u32>(forced_factor as f64);
                        if let Err(err) = inner_size_writer.request_inner_size(new_inner_size) {
                            warn!("Winit Failed to resize the window: {err}");
                        } else {
                            new_inner_size = maybe_new_inner_size;
                        }
                    }
                    let new_logical_width = new_inner_size.width as f32 / new_factor;
                    let new_logical_height = new_inner_size.height as f32 / new_factor;

                    let width_equal = relative_eq!(win.width(), new_logical_width);
                    let height_equal = relative_eq!(win.height(), new_logical_height);
                    win.resolution
                        .set_physical_resolution(new_inner_size.width, new_inner_size.height);

                    app.send_event(WindowBackendScaleFactorChanged {
                        window,
                        scale_factor,
                    });
                    if scale_factor_override.is_none() && !relative_eq!(new_factor, prior_factor) {
                        app.send_event(WindowScaleFactorChanged {
                            window,
                            scale_factor,
                        });
                    }

                    if !width_equal || !height_equal {
                        app.send_event(WindowResized {
                            window,
                            width: new_logical_width,
                            height: new_logical_height,
                        });
                    }
                }
                WindowEvent::Focused(focused) => {
                    win.focused = focused;
                    app.send_event(WindowFocused { window, focused });
                }
                WindowEvent::Occluded(occluded) => {
                    app.send_event(WindowOccluded { window, occluded });
                }
                WindowEvent::DroppedFile(path_buf) => {
                    app.send_event(FileDragAndDrop::DroppedFile { window, path_buf });
                }
                WindowEvent::HoveredFile(path_buf) => {
                    app.send_event(FileDragAndDrop::HoveredFile { window, path_buf });
                }
                WindowEvent::HoveredFileCancelled => {
                    app.send_event(FileDragAndDrop::HoveredFileCanceled { window });
                }
                WindowEvent::Moved(position) => {
                    let position = ivec2(position.x, position.y);
                    win.position.set(position);
                    app.send_event(WindowMoved { window, position });
                }
                WindowEvent::Ime(event) => match event {
                    event::Ime::Preedit(value, cursor) => {
                        app.send_event(Ime::Preedit {
                            window,
                            value,
                            cursor,
                        });
                    }
                    event::Ime::Commit(value) => {
                        app.send_event(Ime::Commit { window, value });
                    }
                    event::Ime::Enabled => {
                        app.send_event(Ime::Enabled { window });
                    }
                    event::Ime::Disabled => {
                        app.send_event(Ime::Disabled { window });
                    }
                },
                WindowEvent::ThemeChanged(theme) => {
                    app.send_event(WindowThemeChanged {
                        window,
                        theme: convert_winit_theme(theme),
                    });
                }
                WindowEvent::Destroyed => {
                    app.send_event(WindowDestroyed { window });
                }
                WindowEvent::RedrawRequested => {
                    run_app_update_if_should(runner_state, app);
                }
                _ => {}
            }

            let mut windows = app.world.query::<(&mut Window, &mut CachedWindow)>();
            if let Ok((window_component, mut cache)) = windows.get_mut(&mut app.world, window) {
                if window_component.is_changed() {
                    cache.window = window_component.clone();
                }
            }
        }
        Event::DeviceEvent { event, .. } => {
            runner_state.device_event_received = true;
            if let DeviceEvent::MouseMotion { delta: (x, y) } = event {
                let delta = Vec2::new(x as f32, y as f32);
                app.send_event(MouseMotion { delta });
            }
        }
        Event::Suspended => {
            app.send_event(ApplicationLifetime::Suspended);
            // Mark the state as `WillSuspend`. This will let the schedule run one last time
            // before actually suspending to let the application react
            runner_state.active = ActiveState::WillSuspend;
        }
        Event::Resumed => {
            match runner_state.active {
                ActiveState::NotYetStarted => app.send_event(ApplicationLifetime::Started),
                _ => app.send_event(ApplicationLifetime::Resumed),
            }
            runner_state.active = ActiveState::WillResume;
        }
        Event::UserEvent(RequestRedraw) => {
            runner_state.redraw_requested = true;
        }
        _ => (),
    }
}

fn run_app_update_if_should(runner_state: &mut WinitAppRunnerState, app: &mut App) {
    runner_state.reset_on_update();

    if !runner_state.active.should_run() {
        return;
    }

    if app.plugins_state() == PluginsState::Cleaned {
        app.update();
    }
}

fn react_to_resize(
    win: &mut Mut<'_, Window>,
    size: winit::dpi::PhysicalSize<u32>,
    window_resized: &mut EventWriter<WindowResized>,
    window: Entity,
) {
    win.resolution
        .set_physical_resolution(size.width, size.height);

    window_resized.send(WindowResized {
        window,
        width: win.width(),
        height: win.height(),
    });
}<|MERGE_RESOLUTION|>--- conflicted
+++ resolved
@@ -213,7 +213,6 @@
     }
 }
 
-<<<<<<< HEAD
 #[derive(PartialEq, Eq, Debug)]
 enum ActiveState {
     NotYetStarted,
@@ -233,11 +232,8 @@
     }
 }
 
-type CreateWindowParams<'w, 's, F = ()> = (
-=======
 /// The parameters of the [`create_windows`] system.
 pub type CreateWindowParams<'w, 's, F = ()> = (
->>>>>>> aa80e2d6
     Commands<'w, 's>,
     Query<'w, 's, (Entity, &'static mut Window), F>,
     EventWriter<'w, WindowCreated>,
