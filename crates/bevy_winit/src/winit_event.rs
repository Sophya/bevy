--- conflicted
+++ resolved
@@ -13,17 +13,10 @@
 #[cfg(feature = "serialize")]
 use bevy_reflect::{ReflectDeserialize, ReflectSerialize};
 use bevy_window::{
-<<<<<<< HEAD
-    ApplicationLifetime, CursorEntered, CursorLeft, CursorMoved, FileDragAndDrop, Ime,
-    ReceivedCharacter, RequestRedraw, WindowBackendScaleFactorChanged, WindowCloseRequested,
-    WindowCreated, WindowDestroyed, WindowFocused, WindowGlContextLost, WindowMoved,
-    WindowOccluded, WindowResized, WindowScaleFactorChanged, WindowThemeChanged,
-=======
     AppLifecycle, CursorEntered, CursorLeft, CursorMoved, FileDragAndDrop, Ime, ReceivedCharacter,
     RequestRedraw, WindowBackendScaleFactorChanged, WindowCloseRequested, WindowCreated,
     WindowDestroyed, WindowFocused, WindowMoved, WindowOccluded, WindowResized,
-    WindowScaleFactorChanged, WindowThemeChanged,
->>>>>>> f23c686f
+    WindowScaleFactorChanged, WindowThemeChanged, WindowGlContextLost,
 };
 
 /// Wraps all `bevy_window` events in a common enum.
@@ -71,12 +64,9 @@
     TouchInput(TouchInput),
 
     KeyboardInput(KeyboardInput),
-<<<<<<< HEAD
+    KeyboardFocusLost(KeyboardFocusLost),
 
     WindowGlContextLost(WindowGlContextLost),
-=======
-    KeyboardFocusLost(KeyboardFocusLost),
->>>>>>> f23c686f
 }
 
 impl From<AppLifecycle> for WinitEvent {
@@ -214,103 +204,14 @@
         Self::KeyboardInput(e)
     }
 }
-<<<<<<< HEAD
+
+impl From<KeyboardFocusLost> for WinitEvent {
+    fn from(e: KeyboardFocusLost) -> Self {
+        Self::KeyboardFocusLost(e)
+    }
+}
 impl From<WindowGlContextLost> for WinitEvent {
     fn from(e: WindowGlContextLost) -> Self {
         Self::WindowGlContextLost(e)
     }
-}
-
-/// Forwards buffered [`WinitEvent`] events to the app.
-pub(crate) fn forward_winit_events(buffered_events: &mut Vec<WinitEvent>, app: &mut App) {
-    if buffered_events.is_empty() {
-        return;
-    }
-    for winit_event in buffered_events.iter() {
-        match winit_event.clone() {
-            WinitEvent::ApplicationLifetime(e) => {
-                app.world_mut().send_event(e);
-            }
-            WinitEvent::CursorEntered(e) => {
-                app.world_mut().send_event(e);
-            }
-            WinitEvent::CursorLeft(e) => {
-                app.world_mut().send_event(e);
-            }
-            WinitEvent::CursorMoved(e) => {
-                app.world_mut().send_event(e);
-            }
-            WinitEvent::FileDragAndDrop(e) => {
-                app.world_mut().send_event(e);
-            }
-            WinitEvent::Ime(e) => {
-                app.world_mut().send_event(e);
-            }
-            WinitEvent::ReceivedCharacter(e) => {
-                app.world_mut().send_event(e);
-            }
-            WinitEvent::RequestRedraw(e) => {
-                app.world_mut().send_event(e);
-            }
-            WinitEvent::WindowBackendScaleFactorChanged(e) => {
-                app.world_mut().send_event(e);
-            }
-            WinitEvent::WindowCloseRequested(e) => {
-                app.world_mut().send_event(e);
-            }
-            WinitEvent::WindowCreated(e) => {
-                app.world_mut().send_event(e);
-            }
-            WinitEvent::WindowDestroyed(e) => {
-                app.world_mut().send_event(e);
-            }
-            WinitEvent::WindowFocused(e) => {
-                app.world_mut().send_event(e);
-            }
-            WinitEvent::WindowMoved(e) => {
-                app.world_mut().send_event(e);
-            }
-            WinitEvent::WindowOccluded(e) => {
-                app.world_mut().send_event(e);
-            }
-            WinitEvent::WindowResized(e) => {
-                app.world_mut().send_event(e);
-            }
-            WinitEvent::WindowScaleFactorChanged(e) => {
-                app.world_mut().send_event(e);
-            }
-            WinitEvent::WindowThemeChanged(e) => {
-                app.world_mut().send_event(e);
-            }
-            WinitEvent::MouseButtonInput(e) => {
-                app.world_mut().send_event(e);
-            }
-            WinitEvent::MouseMotion(e) => {
-                app.world_mut().send_event(e);
-            }
-            WinitEvent::MouseWheel(e) => {
-                app.world_mut().send_event(e);
-            }
-            WinitEvent::TouchpadMagnify(e) => {
-                app.world_mut().send_event(e);
-            }
-            WinitEvent::TouchpadRotate(e) => {
-                app.world_mut().send_event(e);
-            }
-            WinitEvent::TouchInput(e) => {
-                app.world_mut().send_event(e);
-            }
-            WinitEvent::KeyboardInput(e) => {
-                app.world_mut().send_event(e);
-            }
-            WinitEvent::WindowGlContextLost(e) => {
-                app.world_mut().send_event(e);
-            }
-        }
-=======
-impl From<KeyboardFocusLost> for WinitEvent {
-    fn from(e: KeyboardFocusLost) -> Self {
-        Self::KeyboardFocusLost(e)
->>>>>>> f23c686f
-    }
 }