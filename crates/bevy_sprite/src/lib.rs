// FIXME(3492): remove once docs are ready
#![allow(missing_docs)]
#![cfg_attr(docsrs, feature(doc_auto_cfg))]
#![forbid(unsafe_code)]
#![doc(
    html_logo_url = "https://bevyengine.org/assets/icon.png",
    html_favicon_url = "https://bevyengine.org/assets/icon.png"
)]

//! Provides 2D sprite rendering functionality.
mod bundle;
mod dynamic_texture_atlas_builder;
mod mesh2d;
mod render;
mod sprite;
mod texture_atlas;
mod texture_atlas_builder;
mod texture_slice;

pub mod prelude {
    #[allow(deprecated)]
    #[doc(hidden)]
    pub use crate::bundle::SpriteSheetBundle;

    #[doc(hidden)]
    pub use crate::{
        bundle::SpriteBundle,
        sprite::{ImageScaleMode, Sprite},
        texture_atlas::{TextureAtlas, TextureAtlasLayout},
        texture_slice::{BorderRect, SliceScaleMode, TextureSlice, TextureSlicer},
        ColorMaterial, ColorMesh2dBundle, TextureAtlasBuilder,
    };
}

use bevy_reflect::{std_traits::ReflectDefault, Reflect};
pub use bundle::*;
pub use dynamic_texture_atlas_builder::*;
pub use mesh2d::*;
pub use render::*;
pub use sprite::*;
pub use texture_atlas::*;
pub use texture_atlas_builder::*;
pub use texture_slice::*;

use bevy_app::prelude::*;
use bevy_asset::{load_internal_asset, AssetApp, Assets, Handle};
use bevy_core_pipeline::core_2d::Transparent2d;
use bevy_ecs::{prelude::*, query::QueryItem};
use bevy_render::render_phase::DrawFunctions;
use bevy_render::renderer::RenderDevice;
use bevy_render::{
    extract_component::{ExtractComponent, ExtractComponentPlugin},
    mesh::Mesh,
    primitives::Aabb,
    render_phase::AddRenderCommand,
    render_resource::{Shader, SpecializedRenderPipelines},
    texture::Image,
    view::{check_visibility, NoFrustumCulling, VisibilitySystems},
    ExtractSchedule, Render, RenderApp, RenderSet,
};

/// Adds support for 2D sprite rendering.
#[derive(Default)]
pub struct SpritePlugin;

pub const SPRITE_SHADER_HANDLE: Handle<Shader> = Handle::weak_from_u128(2763343953151597127);
pub const SPRITE_VIEW_BINDINGS_SHADER_HANDLE: Handle<Shader> =
    Handle::weak_from_u128(8846920112458963210);

/// System set for sprite rendering.
#[derive(Debug, Hash, PartialEq, Eq, Clone, SystemSet)]
pub enum SpriteSystem {
    ExtractSprites,
    ComputeSlices,
}

/// A component that marks entities that aren't themselves sprites but become
/// sprites during rendering.
///
/// Right now, this is used for `Text`.
#[derive(Component, Reflect, Clone, Copy, Debug, Default)]
#[reflect(Component, Default)]
pub struct SpriteSource;

/// A convenient alias for `With<Mesh2dHandle>>`, for use with
/// [`bevy_render::view::VisibleEntities`].
pub type WithMesh2d = With<Mesh2dHandle>;

/// A convenient alias for `Or<With<Sprite>, With<SpriteSource>>`, for use with
/// [`bevy_render::view::VisibleEntities`].
pub type WithSprite = Or<(With<Sprite>, With<SpriteSource>)>;

impl Plugin for SpritePlugin {
    fn setup(&self, app: &mut App) {
        load_internal_asset!(
            app,
            SPRITE_SHADER_HANDLE,
            "render/sprite.wgsl",
            Shader::from_wgsl
        );
        load_internal_asset!(
            app,
            SPRITE_VIEW_BINDINGS_SHADER_HANDLE,
            "render/sprite_view_bindings.wgsl",
            Shader::from_wgsl
        );
        app.init_asset::<TextureAtlasLayout>()
            .register_asset_reflect::<TextureAtlasLayout>()
            .register_type::<Sprite>()
            .register_type::<ImageScaleMode>()
            .register_type::<TextureSlicer>()
            .register_type::<Anchor>()
            .register_type::<TextureAtlas>()
            .register_type::<Mesh2dHandle>()
            .register_type::<SpriteSource>()
            .add_plugins((
                Mesh2dRenderPlugin,
                ColorMaterialPlugin,
                ExtractComponentPlugin::<SpriteSource>::default(),
            ))
            .add_systems(
                PostUpdate,
                (
                    calculate_bounds_2d.in_set(VisibilitySystems::CalculateBounds),
                    (
                        compute_slices_on_asset_event,
                        compute_slices_on_sprite_change,
                    )
                        .in_set(SpriteSystem::ComputeSlices),
                    (
                        check_visibility::<WithMesh2d>,
                        check_visibility::<WithSprite>,
                    )
                        .in_set(VisibilitySystems::CheckVisibility),
                ),
            );
    }

<<<<<<< HEAD
    fn required_sub_apps(&self) -> Vec<InternedAppLabel> {
        vec![RenderApp.intern()]
    }

    fn ready_to_finalize(&self, app: &mut App) -> bool {
        let Some(render_app) = app.get_sub_app(RenderApp) else {
            return false;
=======
        if let Some(render_app) = app.get_sub_app_mut(RenderApp) {
            render_app
                .init_resource::<ImageBindGroups>()
                .init_resource::<SpecializedRenderPipelines<SpritePipeline>>()
                .init_resource::<SpriteMeta>()
                .init_resource::<ExtractedSprites>()
                .init_resource::<SpriteAssetEvents>()
                .add_render_command::<Transparent2d, DrawSprite>()
                .add_systems(
                    ExtractSchedule,
                    (
                        extract_sprites.in_set(SpriteSystem::ExtractSprites),
                        extract_sprite_events,
                    ),
                )
                .add_systems(
                    Render,
                    (
                        queue_sprites
                            .in_set(RenderSet::Queue)
                            .ambiguous_with(queue_material2d_meshes::<ColorMaterial>),
                        prepare_sprite_image_bind_groups.in_set(RenderSet::PrepareBindGroups),
                        prepare_sprite_view_bind_groups.in_set(RenderSet::PrepareBindGroups),
                    ),
                );
>>>>>>> cf7d8109
        };
        render_app.world().contains_resource::<RenderDevice>()
            && render_app
                .world()
                .contains_resource::<DrawFunctions<Transparent2d>>()
    }

    fn finalize(&self, app: &mut App) {
        let render_app = app.sub_app_mut(RenderApp);

        render_app
            .init_resource::<SpritePipeline>()
            .init_resource::<ImageBindGroups>()
            .init_resource::<SpecializedRenderPipelines<SpritePipeline>>()
            .init_resource::<SpriteMeta>()
            .init_resource::<ExtractedSprites>()
            .init_resource::<SpriteAssetEvents>()
            .add_render_command::<Transparent2d, DrawSprite>()
            .add_systems(
                ExtractSchedule,
                (
                    extract_sprites.in_set(SpriteSystem::ExtractSprites),
                    extract_sprite_events,
                ),
            )
            .add_systems(
                Render,
                (
                    queue_sprites
                        .in_set(RenderSet::Queue)
                        .ambiguous_with(queue_material2d_meshes::<ColorMaterial>),
                    prepare_sprites.in_set(RenderSet::PrepareBindGroups),
                ),
            );
    }
}

/// System calculating and inserting an [`Aabb`] component to entities with either:
/// - a `Mesh2dHandle` component,
/// - a `Sprite` and `Handle<Image>` components,
/// and without a [`NoFrustumCulling`] component.
///
/// Used in system set [`VisibilitySystems::CalculateBounds`].
pub fn calculate_bounds_2d(
    mut commands: Commands,
    meshes: Res<Assets<Mesh>>,
    images: Res<Assets<Image>>,
    atlases: Res<Assets<TextureAtlasLayout>>,
    meshes_without_aabb: Query<(Entity, &Mesh2dHandle), (Without<Aabb>, Without<NoFrustumCulling>)>,
    sprites_to_recalculate_aabb: Query<
        (Entity, &Sprite, &Handle<Image>, Option<&TextureAtlas>),
        (
            Or<(Without<Aabb>, Changed<Sprite>, Changed<TextureAtlas>)>,
            Without<NoFrustumCulling>,
        ),
    >,
) {
    for (entity, mesh_handle) in &meshes_without_aabb {
        if let Some(mesh) = meshes.get(&mesh_handle.0) {
            if let Some(aabb) = mesh.compute_aabb() {
                commands.entity(entity).try_insert(aabb);
            }
        }
    }
    for (entity, sprite, texture_handle, atlas) in &sprites_to_recalculate_aabb {
        if let Some(size) = sprite
            .custom_size
            .or_else(|| sprite.rect.map(|rect| rect.size()))
            .or_else(|| match atlas {
                // We default to the texture size for regular sprites
                None => images.get(texture_handle).map(|image| image.size_f32()),
                // We default to the drawn rect for atlas sprites
                Some(atlas) => atlas
                    .texture_rect(&atlases)
                    .map(|rect| rect.size().as_vec2()),
            })
        {
            let aabb = Aabb {
                center: (-sprite.anchor.as_vec() * size).extend(0.0).into(),
                half_extents: (0.5 * size).extend(0.0).into(),
            };
            commands.entity(entity).try_insert(aabb);
        }
    }
}

impl ExtractComponent for SpriteSource {
    type QueryData = ();

    type QueryFilter = With<SpriteSource>;

    type Out = SpriteSource;

    fn extract_component(_: QueryItem<'_, Self::QueryData>) -> Option<Self::Out> {
        Some(SpriteSource)
    }
}

#[cfg(test)]
mod test {

    use bevy_math::{Rect, Vec2, Vec3A};
    use bevy_utils::default;

    use super::*;

    #[test]
    fn calculate_bounds_2d_create_aabb_for_image_sprite_entity() {
        // Setup app
        let mut app = App::new();

        // Add resources and get handle to image
        let mut image_assets = Assets::<Image>::default();
        let image_handle = image_assets.add(Image::default());
        app.insert_resource(image_assets);
        let mesh_assets = Assets::<Mesh>::default();
        app.insert_resource(mesh_assets);
        let texture_atlas_assets = Assets::<TextureAtlasLayout>::default();
        app.insert_resource(texture_atlas_assets);

        // Add system
        app.add_systems(Update, calculate_bounds_2d);

        // Add entities
        let entity = app
            .world_mut()
            .spawn((Sprite::default(), image_handle))
            .id();

        // Verify that the entity does not have an AABB
        assert!(!app
            .world()
            .get_entity(entity)
            .expect("Could not find entity")
            .contains::<Aabb>());

        // Run system
        app.update();

        // Verify the AABB exists
        assert!(app
            .world()
            .get_entity(entity)
            .expect("Could not find entity")
            .contains::<Aabb>());
    }

    #[test]
    fn calculate_bounds_2d_update_aabb_when_sprite_custom_size_changes_to_some() {
        // Setup app
        let mut app = App::new();

        // Add resources and get handle to image
        let mut image_assets = Assets::<Image>::default();
        let image_handle = image_assets.add(Image::default());
        app.insert_resource(image_assets);
        let mesh_assets = Assets::<Mesh>::default();
        app.insert_resource(mesh_assets);
        let texture_atlas_assets = Assets::<TextureAtlasLayout>::default();
        app.insert_resource(texture_atlas_assets);

        // Add system
        app.add_systems(Update, calculate_bounds_2d);

        // Add entities
        let entity = app
            .world_mut()
            .spawn((
                Sprite {
                    custom_size: Some(Vec2::ZERO),
                    ..default()
                },
                image_handle,
            ))
            .id();

        // Create initial AABB
        app.update();

        // Get the initial AABB
        let first_aabb = *app
            .world()
            .get_entity(entity)
            .expect("Could not find entity")
            .get::<Aabb>()
            .expect("Could not find initial AABB");

        // Change `custom_size` of sprite
        let mut binding = app
            .world_mut()
            .get_entity_mut(entity)
            .expect("Could not find entity");
        let mut sprite = binding
            .get_mut::<Sprite>()
            .expect("Could not find sprite component of entity");
        sprite.custom_size = Some(Vec2::ONE);

        // Re-run the `calculate_bounds_2d` system to get the new AABB
        app.update();

        // Get the re-calculated AABB
        let second_aabb = *app
            .world()
            .get_entity(entity)
            .expect("Could not find entity")
            .get::<Aabb>()
            .expect("Could not find second AABB");

        // Check that the AABBs are not equal
        assert_ne!(first_aabb, second_aabb);
    }

    #[test]
    fn calculate_bounds_2d_correct_aabb_for_sprite_with_custom_rect() {
        // Setup app
        let mut app = App::new();

        // Add resources and get handle to image
        let mut image_assets = Assets::<Image>::default();
        let image_handle = image_assets.add(Image::default());
        app.insert_resource(image_assets);
        let mesh_assets = Assets::<Mesh>::default();
        app.insert_resource(mesh_assets);
        let texture_atlas_assets = Assets::<TextureAtlasLayout>::default();
        app.insert_resource(texture_atlas_assets);

        // Add system
        app.add_systems(Update, calculate_bounds_2d);

        // Add entities
        let entity = app
            .world_mut()
            .spawn((
                Sprite {
                    rect: Some(Rect::new(0., 0., 0.5, 1.)),
                    anchor: Anchor::TopRight,
                    ..default()
                },
                image_handle,
            ))
            .id();

        // Create AABB
        app.update();

        // Get the AABB
        let aabb = *app
            .world_mut()
            .get_entity(entity)
            .expect("Could not find entity")
            .get::<Aabb>()
            .expect("Could not find AABB");

        // Verify that the AABB is at the expected position
        assert_eq!(aabb.center, Vec3A::new(-0.25, -0.5, 0.));

        // Verify that the AABB has the expected size
        assert_eq!(aabb.half_extents, Vec3A::new(0.25, 0.5, 0.));
    }
}<|MERGE_RESOLUTION|>--- conflicted
+++ resolved
@@ -136,7 +136,6 @@
             );
     }
 
-<<<<<<< HEAD
     fn required_sub_apps(&self) -> Vec<InternedAppLabel> {
         vec![RenderApp.intern()]
     }
@@ -144,9 +143,17 @@
     fn ready_to_finalize(&self, app: &mut App) -> bool {
         let Some(render_app) = app.get_sub_app(RenderApp) else {
             return false;
-=======
+        };
+        render_app.world().contains_resource::<RenderDevice>()
+            && render_app
+                .world()
+                .contains_resource::<DrawFunctions<Transparent2d>>()
+    }
+
+    fn finalize(&self, app: &mut App) {
         if let Some(render_app) = app.get_sub_app_mut(RenderApp) {
             render_app
+                .init_resource::<SpritePipeline>()
                 .init_resource::<ImageBindGroups>()
                 .init_resource::<SpecializedRenderPipelines<SpritePipeline>>()
                 .init_resource::<SpriteMeta>()
@@ -170,41 +177,7 @@
                         prepare_sprite_view_bind_groups.in_set(RenderSet::PrepareBindGroups),
                     ),
                 );
->>>>>>> cf7d8109
         };
-        render_app.world().contains_resource::<RenderDevice>()
-            && render_app
-                .world()
-                .contains_resource::<DrawFunctions<Transparent2d>>()
-    }
-
-    fn finalize(&self, app: &mut App) {
-        let render_app = app.sub_app_mut(RenderApp);
-
-        render_app
-            .init_resource::<SpritePipeline>()
-            .init_resource::<ImageBindGroups>()
-            .init_resource::<SpecializedRenderPipelines<SpritePipeline>>()
-            .init_resource::<SpriteMeta>()
-            .init_resource::<ExtractedSprites>()
-            .init_resource::<SpriteAssetEvents>()
-            .add_render_command::<Transparent2d, DrawSprite>()
-            .add_systems(
-                ExtractSchedule,
-                (
-                    extract_sprites.in_set(SpriteSystem::ExtractSprites),
-                    extract_sprite_events,
-                ),
-            )
-            .add_systems(
-                Render,
-                (
-                    queue_sprites
-                        .in_set(RenderSet::Queue)
-                        .ambiguous_with(queue_material2d_meshes::<ColorMaterial>),
-                    prepare_sprites.in_set(RenderSet::PrepareBindGroups),
-                ),
-            );
     }
 }
 
